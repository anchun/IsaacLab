--- conflicted
+++ resolved
@@ -77,12 +77,7 @@
     log_root_path = os.path.abspath(log_root_path)
     print(f"[INFO] Loading experiment from directory: {log_root_path}")
     if args_cli.use_pretrained_checkpoint:
-<<<<<<< HEAD
-        resume_path = get_published_pretrained_checkpoint("rsl_rl", args_cli.task)
-        # print(resume_path)
-=======
         resume_path = get_published_pretrained_checkpoint("rsl_rl", task_name)
->>>>>>> 752be19b
         if not resume_path:
             print("[INFO] Unfortunately a pre-trained checkpoint is currently unavailable for this task.")
             return
