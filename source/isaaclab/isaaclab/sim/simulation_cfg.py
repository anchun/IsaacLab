# Copyright (c) 2022-2025, The Isaac Lab Project Developers.
# All rights reserved.
#
# SPDX-License-Identifier: BSD-3-Clause

"""Base configuration of the environment.

This module defines the general configuration of the environment. It includes parameters for
configuring the environment instances, viewer settings, and simulation parameters.
"""

from typing import Literal

from isaaclab.utils import configclass

from .spawners.materials import RigidBodyMaterialCfg


@configclass
class PhysxCfg:
    """Configuration for PhysX solver-related parameters.

    These parameters are used to configure the PhysX solver. For more information, see the `PhysX 5 SDK
    documentation`_.

    PhysX 5 supports GPU-accelerated physics simulation. This is enabled by default, but can be disabled
    by setting the :attr:`~SimulationCfg.device` to ``cpu`` in :class:`SimulationCfg`. Unlike CPU PhysX, the GPU
    simulation feature is unable to dynamically grow all the buffers. Therefore, it is necessary to provide
    a reasonable estimate of the buffer sizes for GPU features. If insufficient buffer sizes are provided, the
    simulation will fail with errors and lead to adverse behaviors. The buffer sizes can be adjusted through the
    ``gpu_*`` parameters.

    .. _PhysX 5 SDK documentation: https://nvidia-omniverse.github.io/PhysX/physx/5.4.1/_api_build/classPxSceneDesc.html

    """

    solver_type: Literal[0, 1] = 1
    """The type of solver to use.Default is 1 (TGS).

    Available solvers:

    * :obj:`0`: PGS (Projective Gauss-Seidel)
    * :obj:`1`: TGS (Truncated Gauss-Seidel)
    """

    min_position_iteration_count: int = 1
    """Minimum number of solver position iterations (rigid bodies, cloth, particles etc.). Default is 1.

    .. note::

        Each physics actor in Omniverse specifies its own solver iteration count. The solver takes
        the number of iterations specified by the actor with the highest iteration and clamps it to
        the range ``[min_position_iteration_count, max_position_iteration_count]``.
    """

    max_position_iteration_count: int = 255
    """Maximum number of solver position iterations (rigid bodies, cloth, particles etc.). Default is 255.

    .. note::

        Each physics actor in Omniverse specifies its own solver iteration count. The solver takes
        the number of iterations specified by the actor with the highest iteration and clamps it to
        the range ``[min_position_iteration_count, max_position_iteration_count]``.
    """

    min_velocity_iteration_count: int = 0
    """Minimum number of solver velocity iterations (rigid bodies, cloth, particles etc.). Default is 0.

    .. note::

        Each physics actor in Omniverse specifies its own solver iteration count. The solver takes
        the number of iterations specified by the actor with the highest iteration and clamps it to
        the range ``[min_velocity_iteration_count, max_velocity_iteration_count]``.
    """

    max_velocity_iteration_count: int = 255
    """Maximum number of solver velocity iterations (rigid bodies, cloth, particles etc.). Default is 255.

    .. note::

        Each physics actor in Omniverse specifies its own solver iteration count. The solver takes
        the number of iterations specified by the actor with the highest iteration and clamps it to
        the range ``[min_velocity_iteration_count, max_velocity_iteration_count]``.
    """

    enable_ccd: bool = False
    """Enable a second broad-phase pass that makes it possible to prevent objects from tunneling through each other.
    Default is False."""

    enable_stabilization: bool = True
    """Enable/disable additional stabilization pass in solver. Default is True."""

    enable_enhanced_determinism: bool = False
    """Enable/disable improved determinism at the expense of performance. Defaults to False.

    For more information on PhysX determinism, please check `here`_.

    .. _here: https://nvidia-omniverse.github.io/PhysX/physx/5.4.1/docs/RigidBodyDynamics.html#enhanced-determinism
    """

    bounce_threshold_velocity: float = 0.5
    """Relative velocity threshold for contacts to bounce (in m/s). Default is 0.5 m/s."""

    friction_offset_threshold: float = 0.04
    """Threshold for contact point to experience friction force (in m). Default is 0.04 m."""

    friction_correlation_distance: float = 0.025
    """Distance threshold for merging contacts into a single friction anchor point (in m). Default is 0.025 m."""

    gpu_max_rigid_contact_count: int = 2**23
    """Size of rigid contact stream buffer allocated in pinned host memory. Default is 2 ** 23."""

    gpu_max_rigid_patch_count: int = 5 * 2**15
    """Size of the rigid contact patch stream buffer allocated in pinned host memory. Default is 5 * 2 ** 15."""

    gpu_found_lost_pairs_capacity: int = 2**21
    """Capacity of found and lost buffers allocated in GPU global memory. Default is 2 ** 21.

    This is used for the found/lost pair reports in the BP.
    """

    gpu_found_lost_aggregate_pairs_capacity: int = 2**25
    """Capacity of found and lost buffers in aggregate system allocated in GPU global memory.
    Default is 2 ** 25.

    This is used for the found/lost pair reports in AABB manager.
    """

    gpu_total_aggregate_pairs_capacity: int = 2**21
    """Capacity of total number of aggregate pairs allocated in GPU global memory. Default is 2 ** 21."""

    gpu_collision_stack_size: int = 2**26
    """Size of the collision stack buffer allocated in pinned host memory. Default is 2 ** 26."""

    gpu_heap_capacity: int = 2**26
    """Initial capacity of the GPU and pinned host memory heaps. Additional memory will be allocated
    if more memory is required. Default is 2 ** 26."""

    gpu_temp_buffer_capacity: int = 2**24
    """Capacity of temp buffer allocated in pinned host memory. Default is 2 ** 24."""

    gpu_max_num_partitions: int = 8
    """Limitation for the partitions in the GPU dynamics pipeline. Default is 8.

    This variable must be power of 2. A value greater than 32 is currently not supported. Range: (1, 32)
    """

    gpu_max_soft_body_contacts: int = 2**20
    """Size of soft body contacts stream buffer allocated in pinned host memory. Default is 2 ** 20."""

    gpu_max_particle_contacts: int = 2**20
    """Size of particle contacts stream buffer allocated in pinned host memory. Default is 2 ** 20."""


@configclass
class RenderCfg:
    """Configuration for Omniverse RTX Renderer.

    These parameters are used to configure the Omniverse RTX Renderer. The defaults for IsaacLab are set in the
    experience files: `apps/isaaclab.python.rendering.kit` and `apps/isaaclab.python.headless.rendering.kit`. Setting any
    value here will override the defaults of the experience files.

    For more information, see the `Omniverse RTX Renderer documentation`_.

    .. _Omniverse RTX Renderer documentation: https://docs.omniverse.nvidia.com/materials-and-rendering/latest/rtx-renderer.html
    """

<<<<<<< HEAD
    enable_translucency: bool = True
    """Enables translucency for specular transmissive surfaces such as glass at the cost of some performance. Default is False."""

    enable_reflections: bool = True
    """Enables reflections at the cost of some performance. Default is False."""

    enable_global_illumination: bool = True
    """Enables Diffused Global Illumination at the cost of some performance. Default is False."""
=======
    enable_translucency: bool | None = None
    """Enables translucency for specular transmissive surfaces such as glass at the cost of some performance. Default is False.

    Set variable: /rtx/translucency/enabled
    """

    enable_reflections: bool | None = None
    """Enables reflections at the cost of some performance. Default is False.

    Set variable: /rtx/reflections/enabled
    """

    enable_global_illumination: bool | None = None
    """Enables Diffused Global Illumination at the cost of some performance. Default is False.

    Set variable: /rtx/indirectDiffuse/enabled
    """
>>>>>>> f3c54041

    antialiasing_mode: Literal["Off", "FXAA", "DLSS", "TAA", "DLAA"] | None = None
    """Selects the anti-aliasing mode to use. Defaults to DLSS.
       - DLSS: Boosts performance by using AI to output higher resolution frames from a lower resolution input. DLSS samples multiple lower resolution images and uses motion data and feedback from prior frames to reconstruct native quality images.
       - DLAA: Provides higher image quality with an AI-based anti-aliasing technique. DLAA uses the same Super Resolution technology developed for DLSS, reconstructing a native resolution image to maximize image quality.

    Set variable: /rtx/post/dlss/execMode
    """

<<<<<<< HEAD
    enable_dlssg: bool = True
=======
    enable_dlssg: bool | None = None
>>>>>>> f3c54041
    """"Enables the use of DLSS-G.
        DLSS Frame Generation boosts performance by using AI to generate more frames.
        DLSS analyzes sequential frames and motion data to create additional high quality frames.
        This feature requires an Ada Lovelace architecture GPU.
        Enabling this feature also enables additional thread-related activities, which can hurt performance.
        Default is False.

<<<<<<< HEAD
    enable_dl_denoiser: bool = True
=======
    Set variable: /rtx-transient/dlssg/enabled
    """

    enable_dl_denoiser: bool | None = None
>>>>>>> f3c54041
    """Enables the use of a DL denoiser.
       The DL denoiser can help improve the quality of renders, but comes at a cost of performance.

    Set variable: /rtx-transient/dldenoiser/enabled
    """

<<<<<<< HEAD
    dlss_mode: Literal[0, 1, 2, 3] = 2
=======
    dlss_mode: Literal[0, 1, 2, 3] | None = None
>>>>>>> f3c54041
    """For DLSS anti-aliasing, selects the performance/quality tradeoff mode.
       Valid values are 0 (Performance), 1 (Balanced), 2 (Quality), or 3 (Auto). Default is 0.

    Set variable: /rtx/post/dlss/execMode
    """

    enable_direct_lighting: bool | None = None
    """Enable direct light contributions from lights.

    Set variable: /rtx/directLighting/enabled
    """

<<<<<<< HEAD
    samples_per_pixel: int = 8
=======
    samples_per_pixel: int | None = None
>>>>>>> f3c54041
    """Defines the Direct Lighting samples per pixel.
       Higher values increase the direct lighting quality at the cost of performance. Default is 1.

    Set variable: /rtx/directLighting/sampledLighting/samplesPerPixel"""

    enable_shadows: bool | None = None
    """Enables shadows at the cost of performance. When disabled, lights will not cast shadows. Defaults to True.

    Set variable: /rtx/shadows/enabled
    """

    enable_ambient_occlusion: bool | None = None
    """Enables ambient occlusion at the cost of some performance. Default is False.

    Set variable: /rtx/ambientOcclusion/enabled
    """

    carb_settings: dict | None = None
    """Provides a general dictionary for users to supply all carb rendering settings with native names.
        - Name strings can be formatted like a carb setting, .kit file setting, or python variable.
        - For instance, a key value pair can be
            /rtx/translucency/enabled: False # carb
             rtx.translucency.enabled: False # .kit
             rtx_translucency_enabled: False # python"""

<<<<<<< HEAD
    enable_ambient_occlusion: bool = True
    """Enables ambient occlusion at the cost of some performance. Default is False."""
=======
    rendering_mode: Literal["performance", "balanced", "quality", "xr"] | None = None
    """Sets the rendering mode. Behaves the same as the CLI arg '--rendering_mode'"""
>>>>>>> f3c54041


@configclass
class SimulationCfg:
    """Configuration for simulation physics."""

    physics_prim_path: str = "/physicsScene"
    """The prim path where the USD PhysicsScene is created. Default is "/physicsScene"."""

    device: str = "cuda:0"
    """The device to run the simulation on. Default is ``"cuda:0"``.

    Valid options are:

    - ``"cpu"``: Use CPU.
    - ``"cuda"``: Use GPU, where the device ID is inferred from :class:`~isaaclab.app.AppLauncher`'s config.
    - ``"cuda:N"``: Use GPU, where N is the device ID. For example, "cuda:0".
    """

    dt: float = 1.0 / 60.0
    """The physics simulation time-step (in seconds). Default is 0.0167 seconds."""

    render_interval: int = 1
    """The number of physics simulation steps per rendering step. Default is 1."""

    gravity: tuple[float, float, float] = (0.0, 0.0, -9.81)
    """The gravity vector (in m/s^2). Default is (0.0, 0.0, -9.81).

    If set to (0.0, 0.0, 0.0), gravity is disabled.
    """

    enable_scene_query_support: bool = False
    """Enable/disable scene query support for collision shapes. Default is False.

    This flag allows performing collision queries (raycasts, sweeps, and overlaps) on actors and
    attached shapes in the scene. This is useful for implementing custom collision detection logic
    outside of the physics engine.

    If set to False, the physics engine does not create the scene query manager and the scene query
    functionality will not be available. However, this provides some performance speed-up.

    Note:
        This flag is overridden to True inside the :class:`SimulationContext` class when running the simulation
        with the GUI enabled. This is to allow certain GUI features to work properly.
    """

    use_fabric: bool = True
    """Enable/disable reading of physics buffers directly. Default is True.

    When running the simulation, updates in the states in the scene is normally synchronized with USD.
    This leads to an overhead in reading the data and does not scale well with massive parallelization.
    This flag allows disabling the synchronization and reading the data directly from the physics buffers.

    It is recommended to set this flag to :obj:`True` when running the simulation with a large number
    of primitives in the scene.

    Note:
        When enabled, the GUI will not update the physics parameters in real-time. To enable real-time
        updates, please set this flag to :obj:`False`.
    """

    physx: PhysxCfg = PhysxCfg()
    """PhysX solver settings. Default is PhysxCfg()."""

    physics_material: RigidBodyMaterialCfg = RigidBodyMaterialCfg()
    """Default physics material settings for rigid bodies. Default is RigidBodyMaterialCfg().

    The physics engine defaults to this physics material for all the rigid body prims that do not have any
    physics material specified on them.

    The material is created at the path: ``{physics_prim_path}/defaultMaterial``.
    """

    render: RenderCfg = RenderCfg()
    """Render settings. Default is RenderCfg()."""<|MERGE_RESOLUTION|>--- conflicted
+++ resolved
@@ -165,16 +165,6 @@
     .. _Omniverse RTX Renderer documentation: https://docs.omniverse.nvidia.com/materials-and-rendering/latest/rtx-renderer.html
     """
 
-<<<<<<< HEAD
-    enable_translucency: bool = True
-    """Enables translucency for specular transmissive surfaces such as glass at the cost of some performance. Default is False."""
-
-    enable_reflections: bool = True
-    """Enables reflections at the cost of some performance. Default is False."""
-
-    enable_global_illumination: bool = True
-    """Enables Diffused Global Illumination at the cost of some performance. Default is False."""
-=======
     enable_translucency: bool | None = None
     """Enables translucency for specular transmissive surfaces such as glass at the cost of some performance. Default is False.
 
@@ -192,7 +182,6 @@
 
     Set variable: /rtx/indirectDiffuse/enabled
     """
->>>>>>> f3c54041
 
     antialiasing_mode: Literal["Off", "FXAA", "DLSS", "TAA", "DLAA"] | None = None
     """Selects the anti-aliasing mode to use. Defaults to DLSS.
@@ -202,11 +191,7 @@
     Set variable: /rtx/post/dlss/execMode
     """
 
-<<<<<<< HEAD
-    enable_dlssg: bool = True
-=======
     enable_dlssg: bool | None = None
->>>>>>> f3c54041
     """"Enables the use of DLSS-G.
         DLSS Frame Generation boosts performance by using AI to generate more frames.
         DLSS analyzes sequential frames and motion data to create additional high quality frames.
@@ -214,25 +199,17 @@
         Enabling this feature also enables additional thread-related activities, which can hurt performance.
         Default is False.
 
-<<<<<<< HEAD
-    enable_dl_denoiser: bool = True
-=======
     Set variable: /rtx-transient/dlssg/enabled
     """
 
     enable_dl_denoiser: bool | None = None
->>>>>>> f3c54041
     """Enables the use of a DL denoiser.
        The DL denoiser can help improve the quality of renders, but comes at a cost of performance.
 
     Set variable: /rtx-transient/dldenoiser/enabled
     """
 
-<<<<<<< HEAD
-    dlss_mode: Literal[0, 1, 2, 3] = 2
-=======
     dlss_mode: Literal[0, 1, 2, 3] | None = None
->>>>>>> f3c54041
     """For DLSS anti-aliasing, selects the performance/quality tradeoff mode.
        Valid values are 0 (Performance), 1 (Balanced), 2 (Quality), or 3 (Auto). Default is 0.
 
@@ -245,11 +222,7 @@
     Set variable: /rtx/directLighting/enabled
     """
 
-<<<<<<< HEAD
-    samples_per_pixel: int = 8
-=======
     samples_per_pixel: int | None = None
->>>>>>> f3c54041
     """Defines the Direct Lighting samples per pixel.
        Higher values increase the direct lighting quality at the cost of performance. Default is 1.
 
@@ -275,13 +248,8 @@
              rtx.translucency.enabled: False # .kit
              rtx_translucency_enabled: False # python"""
 
-<<<<<<< HEAD
-    enable_ambient_occlusion: bool = True
-    """Enables ambient occlusion at the cost of some performance. Default is False."""
-=======
     rendering_mode: Literal["performance", "balanced", "quality", "xr"] | None = None
     """Sets the rendering mode. Behaves the same as the CLI arg '--rendering_mode'"""
->>>>>>> f3c54041
 
 
 @configclass
